import os
from dotenv import load_dotenv
import requests
<<<<<<< HEAD
import subprocess
import fcntl
=======
import os
import base64
import time
from cloud_init_ip_pool import ip_pool
>>>>>>> bcda223f

load_dotenv()
node = os.getenv("PROXMOX_HOSTNAME", "pve")


def make_api_call(method, endpoint, data=None):
    """
    Make an API call to Proxmox.
    """
    proxmox_url = os.getenv("PROXMOX_URL")
    proxmox_api_token = os.getenv("PROXMOX_API_TOKEN")

    headers = {}
    if data is not None:
        headers = {"Content-Type": "application/json"}

    if proxmox_api_token:
        headers["Authorization"] = f"PVEAPIToken={proxmox_api_token}"

    url = f"{proxmox_url}/{endpoint}"
    response = requests.request(method, url, headers=headers, json=data, verify="/etc/pve/pve-root-ca.pem")

    if response.status_code == 200:
        return response.json()
    else:
        raise Exception(f"Failed to make API call: {endpoint} - {response.status_code} - {response.text}")


def clone_vm_api_call(machine_template, machine):
    """
    Clone a virtual machine in Proxmox.
    """
    endpoint = f"api2/json/nodes/{node}/qemu/{machine_template.id}/clone"
    data = {
        "newid": machine.id,
        "full": False
    }
    return make_api_call("POST", endpoint, data)


def create_network_api_call(network):
    """
    Create a network in Proxmox.
    """
    endpoint = f"api2/json/nodes/{node}/network"
    data = {
        "iface": network.host_device,
        "type": "bridge",
        "cidr": network.router_ip + "/" + network.subnet_mask,
        "autostart": True,
    }
    return make_api_call("POST", endpoint, data)


def reload_network_api_call():
    """
    Reload a network in Proxmox.
    """
    RELOAD_LOCK_FILE = "/var/lock/reload_network.lock"
    with open(RELOAD_LOCK_FILE, "w") as lock_file:
        try:
            fcntl.flock(lock_file, fcntl.LOCK_EX | fcntl.LOCK_NB)

            endpoint = f"api2/json/nodes/{node}/network"
            data = {}
            make_api_call("PUT", endpoint, data)

            fcntl.flock(lock_file, fcntl.LOCK_UN)
        except BlockingIOError:
            pass


def delete_vm_api_call(machine):
    """
    Delete a virtual machine in Proxmox.
    """
    endpoint = f"api2/json/nodes/{node}/qemu/{machine.id}"
    return make_api_call("DELETE", endpoint)


def delete_network_api_call(network):
    """
    Delete a network in Proxmox.
    """
    endpoint = f"api2/json/nodes/{node}/network/{network.host_device}"
    return make_api_call("DELETE", endpoint)


def attach_networks_to_vm_api_call(machine):
    """
    Attach networks to a virtual machine in Proxmox.
    """
    responses = []

    for local_connection_id, connection in enumerate(machine.connections.values()):
        endpoint = f"api2/json/nodes/{node}/qemu/{machine.id}/config"
        data = {
            f"net{local_connection_id}": f"model=e1000,"
                                         f"bridge={connection.network.host_device},"
                                         f"macaddr={connection.client_mac}"
        }

        responses.append(make_api_call("PUT", endpoint, data))

    return responses


def launch_vm_api_call(machine):
    """
    Launch a virtual machine in Proxmox.
    """
    endpoint = f"api2/json/nodes/{node}/qemu/{machine.id}/status/start"
    return make_api_call("POST", endpoint)


def stop_vm_api_call(machine):
    """
    Stop a virtual machine in Proxmox.
    """

    subprocess.run(["qm", "stop", str(machine.id), "--skiplock"], check=True, capture_output=True)

    """
    endpoint = f"api2/json/nodes/{node}/qemu/{machine.id}/status/stop"
    return make_api_call("POST", endpoint)
    """



def vm_is_stopped_api_call(machine):
    """
    Check if a virtual machine is stopped in Proxmox.
    """

    out = subprocess.run(["qm", "status", str(machine.id)], check=True, capture_output=True, text=True)
    return "stopped" in out.stdout

    """
    endpoint = f"api2/json/nodes/{node}/qemu/{machine.id}/status/current"
    response = make_api_call("GET", endpoint)

    return response["data"]["status"] == "stopped"
    """


def attach_cloud_init_drive(machine_template_id, storage="local-lvm"):
    """
    Attach a Cloud-Init disk to the VM so that cicustom will work.
    """
    endpoint = f"api2/json/nodes/{node}/qemu/{machine_template_id}/config"
    data = {
        "ide2": f"{storage}:cloudinit"
    }
    return make_api_call("PUT", endpoint, data)


def detach_cloud_init_drive(machine_template_id):
    """
    Detach the Cloud-Init disk after configuration is done.
    """
    endpoint = f"api2/json/nodes/{node}/qemu/{machine_template_id}/config"
    data = {
        "ide2": "none"
    }
    return make_api_call("PUT", endpoint, data)


def generate_prefixed_mac_address(vm_id: int, mac_index) -> str:
    """
    Generate a unique MAC address from a VM ID.
    Uses a locally administered prefix and encodes the VM ID in the last 4 bytes.
    Supports VM IDs up to 999,999,999.
    """
    if not (0 <= vm_id <= 999_999_999):
        raise ValueError("VM ID must be between 0 and 999,999,999")

    base_mac = mac_index # locally administered prefix (first 2 bytes)

    vm_bytes = vm_id.to_bytes(4, 'big')
    mac_suffix = ":".join(f"{b:02x}" for b in vm_bytes)

    mac_address = f"{base_mac}:{mac_suffix}"
    return mac_address.lower()

def initial_configuration_api_call(machine_template, init_ip, cicustom_path):
    """
    Initial configuration of a virtual machine in Proxmox.
    """

    endpoint = f"api2/json/nodes/{node}/qemu/{machine_template.id}/config"
    data = {
        "memory": machine_template.ram,
        "cores": machine_template.cores,
        "sockets": 1,
<<<<<<< HEAD
        "cpu": "kvm64",
=======
        "cpu": "host",
        "scsihw": "virtio-scsi-pci",
        "cicustom": f"user={cicustom_path}",
        "ipconfig30": f"ip={init_ip}/20,gw=10.32.0.1",
        "agent": 1
>>>>>>> bcda223f
    }

    return make_api_call("PUT", endpoint, data)

def add_cloud_ipconfig(machine_template, init_ip, nic=30, gw="10.32.0.1"):
    endpoint = f"api2/json/nodes/{node}/qemu/{machine_template.id}/config"
    data = {
        f"ipconfig{nic}": f"ip={init_ip}/20,gw={gw}"
    }

    return make_api_call("PUT", endpoint, data)

def add_cloud_ipconfig_ipv6(machine_template, init_ip, nic=31, gw="fd12:3456:789a:1::1"):
    endpoint = f"api2/json/nodes/{node}/qemu/{machine_template.id}/config"
    data = {
        f"ipconfig{nic}": f"ip6={init_ip}/64,gw6={gw}"
    }

    return make_api_call("PUT", endpoint, data)

def set_cicustom_api_call(machine_id,user_custom_path,meta_custom_path):
    endpoint = f"api2/json/nodes/{node}/qemu/{machine_id}/config"
    data = {
        "cicustom": f"user={user_custom_path},meta={meta_custom_path}"
    }

    return make_api_call("PUT", endpoint, data)

def add_network_device_api_call(machine_id, nic="net30" ,bridge="vmbr-cloud", model="e1000", mac_index="0A:00"):
    """
    Add a network device to a virtual machine for internet access.
    """
    mac_address = generate_prefixed_mac_address(machine_id, mac_index)
    endpoint = f"api2/json/nodes/{node}/qemu/{machine_id}/config"
    data = {
        nic: f"model={model},bridge={bridge},macaddr={mac_address}"
    }
    return make_api_call("PUT", endpoint, data)

def detach_network_device_api_call(vmid, nic="net30"):
    """
    Remove a network device from a VM.
    """
    endpoint = f"api2/json/nodes/{node}/qemu/{vmid}/config"
    data = {
        "delete": nic
    }
    return make_api_call("PUT", endpoint, data)

def convert_vm_to_template_api_call(machine_template_id):
    """
    Convert a virtual machine to a template in Proxmox.
    """
    endpoint = f"api2/json/nodes/{node}/qemu/{machine_template_id}/template"
    return make_api_call("POST", endpoint)


def vm_exists_api_call(machine):
    """
    Check if a virtual machine exists in Proxmox.
    """
    endpoint = f"api2/json/nodes/{node}/qemu/{machine.id}/status/current"
    try:
        make_api_call("GET", endpoint)
        return True
    except Exception:
        return False


def vm_is_template_api_call(machine_template):
    """
    Check if a virtual machine is a template in Proxmox.
    """
    endpoint = f"api2/json/nodes/{node}/qemu/{machine_template.id}/config"
    response = make_api_call("GET", endpoint)

    return response["data"]["template"] == 0 if "template" in response["data"] else False


def get_sockets_api_call(machine_template):
    """
    Get the number of sockets for a virtual machine in Proxmox.
    """
    endpoint = f"api2/json/nodes/{node}/qemu/{machine_template.id}/config"
    response = make_api_call("GET", endpoint)

    return response["data"]["sockets"] if "sockets" in response["data"] else 1


def get_memory_api_call(machine_template):
    """
    Get the memory size for a virtual machine in Proxmox.
    """
    endpoint = f"api2/json/nodes/{node}/qemu/{machine_template.id}/config"
    response = make_api_call("GET", endpoint)

    return response["data"]["memory"]


def network_device_exists_api_call(network):
    """
    Check if a network device exists in Proxmox.
    """
    endpoint = f"api2/json/nodes/{node}/network/{network.host_device}"
    try:
        make_api_call("GET", endpoint)
        return True
    except Exception:
        return False<|MERGE_RESOLUTION|>--- conflicted
+++ resolved
@@ -1,15 +1,11 @@
 import os
 from dotenv import load_dotenv
 import requests
-<<<<<<< HEAD
 import subprocess
 import fcntl
-=======
-import os
 import base64
 import time
 from cloud_init_ip_pool import ip_pool
->>>>>>> bcda223f
 
 load_dotenv()
 node = os.getenv("PROXMOX_HOSTNAME", "pve")
@@ -194,28 +190,25 @@
     mac_address = f"{base_mac}:{mac_suffix}"
     return mac_address.lower()
 
+
 def initial_configuration_api_call(machine_template, init_ip, cicustom_path):
     """
     Initial configuration of a virtual machine in Proxmox.
     """
-
     endpoint = f"api2/json/nodes/{node}/qemu/{machine_template.id}/config"
     data = {
         "memory": machine_template.ram,
         "cores": machine_template.cores,
         "sockets": 1,
-<<<<<<< HEAD
         "cpu": "kvm64",
-=======
-        "cpu": "host",
         "scsihw": "virtio-scsi-pci",
         "cicustom": f"user={cicustom_path}",
         "ipconfig30": f"ip={init_ip}/20,gw=10.32.0.1",
         "agent": 1
->>>>>>> bcda223f
-    }
-
-    return make_api_call("PUT", endpoint, data)
+    }
+
+    return make_api_call("PUT", endpoint, data)
+
 
 def add_cloud_ipconfig(machine_template, init_ip, nic=30, gw="10.32.0.1"):
     endpoint = f"api2/json/nodes/{node}/qemu/{machine_template.id}/config"
@@ -225,6 +218,7 @@
 
     return make_api_call("PUT", endpoint, data)
 
+
 def add_cloud_ipconfig_ipv6(machine_template, init_ip, nic=31, gw="fd12:3456:789a:1::1"):
     endpoint = f"api2/json/nodes/{node}/qemu/{machine_template.id}/config"
     data = {
@@ -232,6 +226,7 @@
     }
 
     return make_api_call("PUT", endpoint, data)
+
 
 def set_cicustom_api_call(machine_id,user_custom_path,meta_custom_path):
     endpoint = f"api2/json/nodes/{node}/qemu/{machine_id}/config"
@@ -241,6 +236,7 @@
 
     return make_api_call("PUT", endpoint, data)
 
+
 def add_network_device_api_call(machine_id, nic="net30" ,bridge="vmbr-cloud", model="e1000", mac_index="0A:00"):
     """
     Add a network device to a virtual machine for internet access.
@@ -252,6 +248,7 @@
     }
     return make_api_call("PUT", endpoint, data)
 
+
 def detach_network_device_api_call(vmid, nic="net30"):
     """
     Remove a network device from a VM.
@@ -261,6 +258,7 @@
         "delete": nic
     }
     return make_api_call("PUT", endpoint, data)
+
 
 def convert_vm_to_template_api_call(machine_template_id):
     """
