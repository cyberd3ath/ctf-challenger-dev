import random
import subprocess
from subnet_calculations import nth_network_subnet
from DatabaseClasses import *

from proxmox_api_calls import *
import os
from stop_challenge import delete_iptables_rules, remove_database_entries, stop_dnsmasq_instances,remove_challenge_from_wazuh
from tenacity import retry, stop_after_attempt, wait_exponential_jitter
import time
<<<<<<< HEAD
from dotenv import load_dotenv, find_dotenv

load_dotenv(find_dotenv())

CHALLENGES_ROOT_SUBNET = os.getenv("CHALLENGES_ROOT_SUBNET", "10.128.0.0")
CHALLENGES_ROOT_SUBNET_MASK = os.getenv("CHALLENGES_ROOT_SUBNET_MASK", "255.128.0.0")
CHALLENGES_ROOT_SUBNET_MASK_INT = sum(bin(int(x)).count('1') for x in CHALLENGES_ROOT_SUBNET_MASK.split('.'))
CHALLENGES_ROOT_SUBNET_CIDR = f"{CHALLENGES_ROOT_SUBNET}/{CHALLENGES_ROOT_SUBNET_MASK_INT}"
=======
>>>>>>> bcda223f

DNSMASQ_INSTANCES_DIR = "/etc/dnsmasq-instances/"
os.makedirs(DNSMASQ_INSTANCES_DIR, exist_ok=True)


<<<<<<< HEAD
@retry(stop=stop_after_attempt(10), wait=wait_exponential_jitter(initial=1, max=5, exp_base=1.1, jitter=1), reraise=True)
def launch_challenge(challenge_template_id, user_id, db_conn):
=======
@retry(stop=stop_after_attempt(10), wait=wait_exponential_jitter(initial=1, max=5, exp_base=1.1, jitter=1))
def launch_challenge(challenge_template_id, user_id, db_conn, ip_pool, vpn_monitoring_device, dmz_monitoring_device):
>>>>>>> bcda223f
    """
    Launch a challenge by creating a user and network device.
    """
    with db_conn:
        try:
            user_vpn_ip = fetch_user_vpn_ip(user_id, db_conn)

            challenge_template = ChallengeTemplate(challenge_template_id)

            fetch_machines(challenge_template, db_conn)

            fetch_network_and_connection_templates(challenge_template, db_conn)

            fetch_domain_templates(challenge_template, db_conn)

        except Exception as e:
            raise ValueError(f"Error fetching from database: {e}")

        try:
            challenge = create_challenge(challenge_template, db_conn)

        except Exception as e:
            raise ValueError(f"Error creating challenge: {e}")

        try:
            clone_machines(challenge_template, challenge, db_conn)

            execute_cloud_init_for_challenge(challenge, ip_pool)

            create_networks_and_connections(challenge_template, challenge, user_id, db_conn)

            create_domains(challenge_template, challenge, db_conn)

            create_network_devices(challenge)

            wait_for_networks_to_be_up(challenge)

            add_iptables_rules(challenge, user_vpn_ip, vpn_monitoring_device, dmz_monitoring_device)

            attach_networks_to_vms(challenge)

            start_dnsmasq_instances(challenge, user_vpn_ip)

            launch_machines(challenge)

            add_running_challenge_to_user(challenge, user_id, db_conn)

        except Exception as e:
            undo_launch_challenge(challenge, user_id, user_vpn_ip, db_conn)
            raise ValueError(f"Error launching challenge: {e}")

        accessible_networks = [network.subnet for network in challenge.networks.values() if network.accessible]
        accessible_networks.sort()

    return accessible_networks


def fetch_machines(challenge_template, db_conn):
    """
    Fetch machine templates for the given challenge.
    """

    with db_conn.cursor() as cursor:
        cursor.execute("SELECT id FROM machine_templates WHERE challenge_template_id = %s", (challenge_template.id,))

        for row in cursor.fetchall():
            machine_template = MachineTemplate(machine_template_id=row[0], challenge_template=challenge_template)

            # Add machine template to challenge template
            challenge_template.add_machine_template(machine_template)


def fetch_network_and_connection_templates(challenge_template, db_conn):
    """
    Fetch network and connection templates for the given machine templates.
    """

    for machine_template in challenge_template.machine_templates.values():
        with db_conn.cursor() as cursor:
            cursor.execute("""
            SELECT nt.id, nt.accessible, nt.is_dmz
            FROM network_templates nt, network_connection_templates ct
            WHERE ct.machine_template_id = %s
            AND ct.network_template_id = nt.id
            """, (machine_template.id,))

            for row in cursor.fetchall():
                network_id = row[0]

                if challenge_template.network_templates.get(network_id) is None:
                    network_template = NetworkTemplate(network_template_id=network_id, accessible=row[1])
                    network_template.set_is_dmz(row[2])
                    challenge_template.add_network_template(network_template)
                else:
                    network_template = challenge_template.network_templates[network_id]

                connection_template = ConnectionTemplate(
                    machine_template=machine_template,
                    network_template=network_template
                )

                challenge_template.add_connection_template(connection_template)
                network_template.add_connected_machine(machine_template)
                machine_template.add_connected_network(network_template)


def fetch_domain_templates(challenge_template, db_conn):
    """
    Fetch domain templates for the given machine templates and network templates.
    """

    for machine_template in challenge_template.machine_templates.values():
        with db_conn.cursor() as cursor:
            cursor.execute("""
            SELECT dt.domain_name
            FROM domain_templates dt
            WHERE dt.machine_template_id = %s
            """, (machine_template.id,))

            for row in cursor.fetchall():
                domain_template = DomainTemplate(machine_template=machine_template, domain=row[0])

                challenge_template.add_domain_template(domain_template)
                machine_template.add_domain_template(domain_template)


def create_challenge(challenge_template, db_conn):
    """
    Create a challenge for the given user ID and challenge template.
    """

    with db_conn.cursor() as cursor:
        cursor.execute("""
        INSERT INTO challenges (challenge_template_id)
        VALUES (%s)
        RETURNING id, subnet
        """, (challenge_template.id,))

        challenge_id, challenge_subnet_value = cursor.fetchone()
        challenge_subnet = ChallengeSubnet(challenge_subnet_value)
        challenge = Challenge(challenge_id=challenge_id, template=challenge_template, subnet=challenge_subnet.subnet)

    return challenge


def clone_machines(challenge_template, challenge, db_conn):
    """
    Clone machines from the given machine template IDs.
    """

    max_machine_id = 899_999_999

    for machine_template in challenge_template.machine_templates.values():
        with db_conn.cursor() as cursor:
            cursor.execute("""
            INSERT INTO machines (machine_template_id, challenge_id)
            VALUES (%s, %s)
            RETURNING id
            """, (machine_template.id, challenge.id))

            machine_id = cursor.fetchone()[0]

            if machine_id > max_machine_id:
                raise ValueError("Machine ID exceeds maximum limit")

            machine = Machine(machine_id=machine_id, template=machine_template, challenge=challenge)

            # Add machine template to challenge template
            challenge.add_machine(machine)
            machine_template.set_child(machine)

        clone_vm_api_call(machine_template, machine)


<<<<<<< HEAD
def generate_mac_address(machine_id, local_network_id, local_connection_id):
=======
def vmid_to_ipv6(vmid, offset=0x1000):
    """
    Create ipv6 address from a VMID.
    """
    host_id = offset + vmid
    high = (host_id >> 16) & 0xFFFF
    low  = host_id & 0xFFFF
    return f"fd12:3456:789a:1::{high:x}:{low:x}"


def wait_for_cloud_init_completion(machine, timeout=300):
    """
    Wait until Cloud init finishes
    """
    start_time = time.time()

    while time.time() - start_time < timeout:
        try:
            cmd = f"qm guest exec {machine.id} -- bash -c \"cloud-init status --wait\""

            result = subprocess.run(cmd,shell=True, capture_output=True, text=True, timeout=30)

            print(result.stdout.lower(),flush=True)

            if "done" in result.stdout.lower() or result.returncode == 0:
                return True

        except (subprocess.TimeoutExpired, subprocess.CalledProcessError):
            pass

        time.sleep(10)
    raise TimeoutError(f"Cloud-init timeout for VM {machine.id}")


def write_meta_data_launch_snippet(vm_id, base_path="/var/lib/vz/snippets"):
    instance_id = f"launch-{vm_id}-{int(time.time())}"
    meta_content = f"""instance-id: {instance_id}
local-hostname: vm{vm_id}
"""
    path = os.path.join(base_path, f"meta-data-{vm_id}.yaml")
    os.makedirs(os.path.dirname(path), exist_ok=True)
    with open(path, "w") as f:
        f.write(meta_content)
    return f"local:snippets/meta-data-{vm_id}.yaml"


def write_user_data_launch_snippet(
    vm_id,
    ip6,
    vrtmon_ip6="fd12:3456:789a:1::1",
    base_path="/var/lib/vz/snippets",
    manager_ip="fd12:3456:789a:1::101"
):
    """
    Write a VM-specific user-data.yaml snippet that:
    - configures IPv6 address + default route
    - runs setup_wazuh.sh
    """

    snippets_path = os.path.join(base_path, f"user-launch-data-{vm_id}.yaml")
    os.makedirs(os.path.dirname(snippets_path), exist_ok=True)

    user_data_content = f"""#cloud-config
runcmd:
  - iface=$(ip -o link | awk '/0A:01/ {{print $2; exit}}' | tr -d :)
  - ip -6 addr add {ip6}/64 dev $iface
  - ip -6 route add default via {vrtmon_ip6}
  - [ bash, /var/monitoring/wazuh-agent/setup_wazuh.sh, --name=Agent_{vm_id}, --manager={manager_ip}, --yes ]
  - rm -rf /var/monitoring
"""

    with open(snippets_path, "w") as f:
        f.write(user_data_content)

    return f"local:snippets/user-launch-data-{vm_id}.yaml"


def execute_cloud_init_for_machine(machine):
    """
    Execute cloud-init for a single machine
    """
    try:
        ipv6 = vmid_to_ipv6(machine.id)

        user_custom_path = write_user_data_launch_snippet(
            machine.id,
            ipv6,
            vrtmon_ip6="fd12:3456:789a:1::1",
            base_path="/var/lib/vz/snippets",
            manager_ip="fd12:3456:789a:1::101"
        )

        meta_custom_path = write_meta_data_launch_snippet(machine.id, base_path="/var/lib/vz/snippets")

        set_cicustom_api_call(machine.id, user_custom_path, meta_custom_path)
        print("cicusto")
        launch_vm_api_call(machine)
        print("cloud init finished", flush=True)

        return True

    except Exception as e:
        try:
            stop_vm_api_call(machine)
        except:
            pass
        raise


def execute_cloud_init_for_challenge(challenge, ip_pool, timeout=30):
    """
    Execute cloud-init for all machines in a challenge
    """

    results = {}
    for machine in challenge.machines.values():
        try:
            add_network_device_api_call(machine.id, nic="net31" ,bridge="vrtmon", model="e1000", mac_index="0A:01")
            ipv6 = vmid_to_ipv6(machine.id)
            add_cloud_ipconfig_ipv6(machine, ipv6, nic=31, gw="fd12:3456:789a:1::1")
            allocated_ip = ip_pool.allocate_ip(machine.id)
            if not allocated_ip:
                raise RuntimeError(f"Could not allocate IP for VM {machine.id}")
            add_cloud_ipconfig(machine, allocated_ip, nic=30)
            success_cloud = execute_cloud_init_for_machine(machine)
            results[machine.id] = success_cloud
        except Exception as e:
            results[machine.id] = False

    for machine in challenge.machines.values():
        wait_for_cloud_init_completion(machine)
        stop_vm_api_call(machine)
        start_time = time.time()

        try:
            while time.time() - start_time < timeout:
                if vm_is_stopped_api_call(machine):
                    break
        except Exception:
            pass

        detach_cloud_init_drive(machine.id)
        detach_network_device_api_call(vmid=machine.id, nic="net30")
        ip_pool.release_ip(machine.id)

    if not all(results.values()):
        failed_vms = [vm_id for vm_id, success in results.items() if not success]
        raise Exception(f"Cloud-init failed for VMs: {failed_vms}")

    return results


def generate_mac_address(challenge_id, local_network_id, local_connection_id):
>>>>>>> bcda223f
    """
    Generate a MAC address based on the machine ID, network ID, and connection ID.
    local_network_id, local_connection_id : 1-15 -> 2 nibbles combined
    machine_id : 100000000 -> 899999999 -> 8 nibbles -> hash to
    """
    machine_hex = hex(machine_id)[2:].zfill(8)[-8:]
    machine_bytes = [machine_hex[i:i + 2] for i in range(0, len(machine_hex), 2)]
    network_hex = hex(local_network_id)[2:]
    connection_hex = hex(local_connection_id)[2:]

    if len(machine_bytes) != 4:
        raise ValueError(f"Challenge ID must be 8 hex digits, got {len(machine_bytes) * 2} hex digits")

    if len(network_hex) > 1 or len(connection_hex) > 1:
        raise ValueError(f"Network ID and Connection ID must be 1 hex digit, got {len(network_hex)} and "
                         f"{len(connection_hex)} hex digits")

    mac = (f"02:{machine_bytes[0]}:{machine_bytes[1]}:{machine_bytes[2]}:{machine_bytes[3]}"
           f":{network_hex}{connection_hex}")
    return mac


def create_networks_and_connections(challenge_template, challenge, user_id, db_conn):
    """
    Create networks and connections for the given challenge.
    """

    possible_network_subnets = []

    for i in range(2**4):
        possible_network_subnets.append(nth_network_subnet(challenge.subnet_ip, i))

    network_subnets = random.sample(possible_network_subnets, len(challenge_template.network_templates))

    local_network_id = 0
    for network_template, network_subnet in zip(challenge_template.network_templates.values(), network_subnets):
        local_network_id += 1
        available_client_ips = {nth_machine_ip(network_subnet[:-3], i) for i in range(2, 15)}

        user_id_hex = f"{user_id:06x}"
        local_network_id_hex = f"{local_network_id:01x}"

        network_host_device = f"vrt{user_id_hex}{local_network_id_hex}"

        if len(network_host_device) != 10:
            raise ValueError(f"Network host device must be 10 hex digits, got {len(network_host_device)} hex digits "
                             f"({network_host_device})")

        with db_conn.cursor() as cursor:
            cursor.execute("""
            INSERT INTO networks (network_template_id, subnet, host_device, challenge_id)
            VALUES (%s, %s, %s, %s)
            RETURNING id""", (network_template.id, network_subnet, network_host_device, challenge.id))

            network_id = cursor.fetchone()[0]
            network = Network(
                network_id=network_id,
                template=network_template,
                subnet=network_subnet,
                host_device=network_host_device,
                accessible=network_template.accessible
            )
            network.set_is_dmz(network_template.is_dmz)
            challenge.add_network(network)

        for local_connection_id, machine_template in enumerate(network_template.connected_machines.values()):
            machine = machine_template.child

            client_mac = generate_mac_address(machine.id, local_network_id, local_connection_id)
            client_ip = random.choice(list(available_client_ips))
            available_client_ips.remove(client_ip)

            if machine is None:
                raise ValueError("Machine ID not found")

            with db_conn.cursor() as cursor:
                cursor.execute("""
                INSERT INTO network_connections (machine_id, network_id, client_mac, client_ip)
                VALUES (%s, %s, %s, %s)
                """, (machine.id, network.id, client_mac, client_ip))

                connection = Connection(machine=machine, network=network, client_mac=client_mac, client_ip=client_ip)
                challenge.add_connection(connection)
                network.add_connection(connection)
                machine.add_connection(connection)


def create_domains(challenge_template, challenge, db_conn):
    """
    Create domains for the given challenge.
    """

    for domain_template in challenge_template.domain_templates.values():
        machine = domain_template.machine_template.child

        with db_conn.cursor() as cursor:
            cursor.execute("""
            INSERT INTO domains (machine_id, domain_name)
            VALUES (%s, %s)
            """, (machine.id, domain_template.domain))

            domain = Domain(machine=machine, domain=domain_template.domain)
            challenge.add_domain(domain)

            machine.add_domain(domain)


def create_network_devices(challenge):
    """
    Configure network devices for the given challenge and user ID.
    """

    for network in challenge.networks.values():
        create_network_api_call(network)

    reload_network_api_call()


def fetch_user_vpn_ip(user_id, db_conn):
    """
    Fetch the VPN IP address for the given user ID.
    """
    with db_conn.cursor() as cursor:
        cursor.execute("SELECT vpn_static_ip FROM users WHERE id = %s", (user_id,))
        user_vpn_ip = cursor.fetchone()[0]

    if user_vpn_ip is None:
        raise ValueError("User VPN IP not found")

    return user_vpn_ip


def add_iptables_rules(challenge, user_vpn_ip, vpn_monitoring_device, dmz_monitoring_device):
    """
    Update iptables rules for the given user VPN IP.
    """
    for network in challenge.networks.values():
        # Allow intra-network traffic
        subprocess.run(
            ["iptables", "-A", "FORWARD", "-i", network.host_device, "-o", network.host_device, "-j", "ACCEPT"],
            check=True)

        # Allow DNS traffic to the router IP
        subprocess.run(
            ["iptables", "-A", "INPUT", "-i", network.host_device, "-d", network.router_ip, "-p", "udp", "--dport",
             "53", "-j", "ACCEPT"], check=True)
        subprocess.run(
            ["iptables", "-A", "INPUT", "-i", network.host_device, "-d", network.router_ip, "-p", "tcp", "--dport",
             "53", "-j", "ACCEPT"], check=True)

        # Disallow traffic to the router IP
        subprocess.run(["iptables", "-A", "INPUT", "-d", network.router_ip, "-j", "DROP"], check=True)

        # Set up qdisc
        subprocess.run(["tc", "qdisc", "add", "dev", network.host_device, "clsact"], check=False)

        # Mirror traffic on this network to monitoring_device
        subprocess.run([
            "tc", "filter", "add", "dev", network.host_device, "ingress", "protocol", "ip",
            "matchall",  # ADD THIS
            "action", "mirred", "egress", "mirror", "dev", vpn_monitoring_device
        ], check=True)

        subprocess.run([
            "tc", "filter", "add", "dev", network.host_device, "egress", "protocol", "ip",
            "matchall",  # ADD THIS
            "action", "mirred", "egress", "mirror", "dev", vpn_monitoring_device
        ], check=True)

        if network.accessible:
            for network_connection in network.connections.values():
                # Allow traffic from the user VPN IP to the client IP
                subprocess.run(
                    ["iptables", "-A", "FORWARD", "-i", "tun0", "-o", network.host_device, "-s", user_vpn_ip, "-d",
                     network_connection.client_ip, "-m", "conntrack", "--ctstate", "NEW,ESTABLISHED,RELATED", "-j",
                     "ACCEPT"], check=True)
                subprocess.run(
                    ["iptables", "-A", "FORWARD", "-i", network.host_device, "-o", "tun0", "-d", user_vpn_ip, "-s",
                     network_connection.client_ip, "-m", "conntrack", "--ctstate", "NEW,ESTABLISHED,RELATED", "-j",
                     "ACCEPT"], check=True)

        if network.is_dmz:
            # Allow traffic from the DMZ to the outside
            subprocess.run(
                ["iptables", "-t", "nat", "-A", "POSTROUTING", "-o", "vmbr0", "-s", network.subnet, "!", "-d",
                 CHALLENGES_ROOT_SUBNET_CIDR, "-j", "MASQUERADE"], check=True)
            subprocess.run(
                ["iptables", "-A", "FORWARD", "-i", network.host_device, "-o", "vmbr0", "-s", network.subnet, "!",
                 "-d", CHALLENGES_ROOT_SUBNET_CIDR, "-m","conntrack", "--ctstate", "NEW,ESTABLISHED,RELATED", "-j",
                 "ACCEPT"], check=True)
            subprocess.run(
                ["iptables", "-A", "FORWARD", "-i", "vmbr0", "-o", network.host_device, "-d", network.subnet, "!",
                 "-s", CHALLENGES_ROOT_SUBNET_CIDR, "-m", "conntrack", "--ctstate", "ESTABLISHED,RELATED", "-j",
                 "ACCEPT"], check=True)

            # Set up qdisc for DMZ monitoring
            subprocess.run(["tc", "qdisc", "add", "dev", "vmbr0", "clsact"], check=False)

            # Mirror DMZ traffic (internet-bound only)
            subprocess.run([
                "tc", "filter", "add", "dev", network.host_device, "egress",
                "protocol", "ip", "flower",
                "src_ip", network.subnet,
                "action", "mirred", "egress", "mirror", "dev", dmz_monitoring_device
            ], check=True)
            subprocess.run([
                "tc", "filter", "add", "dev", "vmbr0", "ingress",
                "protocol", "ip", "flower",
                "dst_ip", network.subnet,
                "action", "mirred", "egress", "mirror", "dev", dmz_monitoring_device
            ], check=True)


def wait_for_networks_to_be_up(challenge, try_timeout=3, max_tries=10):
    """
    Wait for networks to be up.
    """

    host_devices = [network.host_device for network in challenge.networks.values()]
    all_devices_up = False

    tries = 0

    while not all_devices_up and tries < max_tries:
        tries += 1
        try_start = time.time()

        while time.time() - try_start < try_timeout and not all_devices_up:
            all_devices_up = True
            for device in host_devices:
                if not os.path.exists(f"/sys/class/net/{device}"):
                    all_devices_up = False

        if not all_devices_up:
            reload_network_api_call()

    if not all_devices_up:
        raise TimeoutError("Timed out waiting for networks to be up")



def start_dnsmasq_instances(challenge, user_vpn_ip):
    """
    Start a dnsmasq process per network that needs DNS/DHCP, isolated by interface.
    Each instance will only answer for its configured domains and will ignore unknown zones,
    causing the client to move to the next nameserver on timeout rather than receiving NXDOMAIN.
    """

    machines_with_user_routes = {}
    machines_with_internet_access = {}

    # Collect upstream DNS servers per machine
    dns_servers_by_machine = {machine_id: [] for machine_id in challenge.machines.keys()}
    for machine in challenge.machines.values():
        for connection in machine.connections.values():
            dns_servers_by_machine[machine.id].append(connection.network.router_ip)

    for network in challenge.networks.values():
        config_path = os.path.join(DNSMASQ_INSTANCES_DIR, f"dnsmasq_{network.host_device}.conf")
        pidfile_path = os.path.join(DNSMASQ_INSTANCES_DIR, f"dnsmasq_{network.host_device}.pid")
        leases_path = os.path.join(DNSMASQ_INSTANCES_DIR, f"dnsmasq_{network.host_device}.leases")
        log_path = os.path.join(DNSMASQ_INSTANCES_DIR, f"dnsmasq_{network.host_device}.log")

        with open(config_path, "w") as f:
            # Interface binding
            f.write(f"interface={network.host_device}\n")
            f.write("bind-interfaces\n")
            f.write("except-interface=lo\n")

            # DHCP range and router option
            f.write(f"dhcp-range={network.available_start_ip},{network.available_end_ip},24h\n")
            f.write(f"dhcp-option=option:router,{network.router_ip}\n")

            # Ensure dnsmasq only answers known domains and ignores unknown
            f.write("no-resolv\n")          # ignore /etc/resolv.conf
            f.write("no-poll\n")            # don't poll resolv.conf

            # For each connected machine, set DHCP and DNS behavior
            for connection in network.connections.values():
                tag = f"{connection.machine.id}"

                # DHCP host mapping and per-machine DNS
                f.write(f"dhcp-host={connection.client_mac},{connection.client_ip},set:{tag}\n")
                upstream = ",".join(dns_servers_by_machine[connection.machine.id])

                # Fallback to public DNS only if desired
                f.write(f"dhcp-option=tag:{tag},option:dns-server,{upstream},8.8.8.8,8.8.4.4\n")

                # Static route for first eligible machine
                if connection.machine.id not in machines_with_user_routes and network.accessible:
                    machines_with_user_routes[connection.machine.id] = connection
                    f.write(f"dhcp-option=tag:{tag},option:classless-static-route,{user_vpn_ip}/32,"
                            f"{network.router_ip}\n")

                if network.is_dmz:
                    if connection.machine.id not in machines_with_internet_access:
                        machines_with_internet_access[connection.machine.id] = connection
                        f.write(f"dhcp-option=tag:{tag},option:classless-static-route,0.0.0.0/0,{network.router_ip}\n")

                # Add only authoritative server for each domain
                for domain in connection.machine.domains:
                    f.write(f"address=/{domain}/{connection.client_ip}\n")

        # Launch the isolated dnsmasq instance
        subprocess.Popen([
            "dnsmasq",
            f"--conf-file={config_path}",
            f"--pid-file={pidfile_path}",
            f"--dhcp-leasefile={leases_path}",
            f"--log-facility={log_path}",
        ])


def attach_networks_to_vms(challenge):
    """
    Attach networks to virtual machines.
    """

    for machine in challenge.machines.values():
        attach_networks_to_vm_api_call(machine)


def launch_machines(challenge):
    """
    Launch machines.
    """

    for machine in challenge.machines.values():
        launch_vm_api_call(machine)


def add_running_challenge_to_user(challenge, user_id, db_conn):
    """
    Add the running challenge to the user.
    """

    with db_conn.cursor() as cursor:
        cursor.execute("UPDATE users SET running_challenge = %s WHERE id = %s", (challenge.id, user_id))


def undo_launch_challenge(challenge, user_id, user_vpn_ip, db_conn):
    """
    Undo the launch of a challenge by stopping and deleting the machines and networks.
    """

    if challenge is None:
        return

    stop_and_delete_machines(challenge)
    delete_network_devices(challenge)
    delete_iptables_rules(challenge, user_vpn_ip)
    stop_dnsmasq_instances(challenge)
    remove_database_entries(challenge, user_id, db_conn)
    remove_challenge_from_wazuh(challenge)


def stop_and_delete_machines(challenge):
    """
    Stop and delete the machines for a challenge.
    """

    for machine in challenge.machines.values():
        try:
            stop_vm_api_call(machine.id)
        except Exception:
            pass

        try:
            delete_vm_api_call(machine)
        except Exception:
            pass


def delete_network_devices(challenge):
    """
    Delete network devices for the given challenge.
    """

    for network in challenge.networks.values():
        try:
            delete_network_api_call(network)
        except Exception:
            pass<|MERGE_RESOLUTION|>--- conflicted
+++ resolved
@@ -2,13 +2,11 @@
 import subprocess
 from subnet_calculations import nth_network_subnet
 from DatabaseClasses import *
-
 from proxmox_api_calls import *
 import os
 from stop_challenge import delete_iptables_rules, remove_database_entries, stop_dnsmasq_instances,remove_challenge_from_wazuh
 from tenacity import retry, stop_after_attempt, wait_exponential_jitter
 import time
-<<<<<<< HEAD
 from dotenv import load_dotenv, find_dotenv
 
 load_dotenv(find_dotenv())
@@ -17,20 +15,13 @@
 CHALLENGES_ROOT_SUBNET_MASK = os.getenv("CHALLENGES_ROOT_SUBNET_MASK", "255.128.0.0")
 CHALLENGES_ROOT_SUBNET_MASK_INT = sum(bin(int(x)).count('1') for x in CHALLENGES_ROOT_SUBNET_MASK.split('.'))
 CHALLENGES_ROOT_SUBNET_CIDR = f"{CHALLENGES_ROOT_SUBNET}/{CHALLENGES_ROOT_SUBNET_MASK_INT}"
-=======
->>>>>>> bcda223f
 
 DNSMASQ_INSTANCES_DIR = "/etc/dnsmasq-instances/"
 os.makedirs(DNSMASQ_INSTANCES_DIR, exist_ok=True)
 
 
-<<<<<<< HEAD
 @retry(stop=stop_after_attempt(10), wait=wait_exponential_jitter(initial=1, max=5, exp_base=1.1, jitter=1), reraise=True)
-def launch_challenge(challenge_template_id, user_id, db_conn):
-=======
-@retry(stop=stop_after_attempt(10), wait=wait_exponential_jitter(initial=1, max=5, exp_base=1.1, jitter=1))
 def launch_challenge(challenge_template_id, user_id, db_conn, ip_pool, vpn_monitoring_device, dmz_monitoring_device):
->>>>>>> bcda223f
     """
     Launch a challenge by creating a user and network device.
     """
@@ -205,9 +196,6 @@
         clone_vm_api_call(machine_template, machine)
 
 
-<<<<<<< HEAD
-def generate_mac_address(machine_id, local_network_id, local_connection_id):
-=======
 def vmid_to_ipv6(vmid, offset=0x1000):
     """
     Create ipv6 address from a VMID.
@@ -360,8 +348,7 @@
     return results
 
 
-def generate_mac_address(challenge_id, local_network_id, local_connection_id):
->>>>>>> bcda223f
+def generate_mac_address(machine_id, local_network_id, local_connection_id):
     """
     Generate a MAC address based on the machine ID, network ID, and connection ID.
     local_network_id, local_connection_id : 1-15 -> 2 nibbles combined
